--- conflicted
+++ resolved
@@ -8,13 +8,10 @@
 
 import Foundation
 import XCTest
+import Dispatch
 import Bluetooth
-<<<<<<< HEAD
-import Dispatch
-=======
 import BluetoothGATT
 import BluetoothHCI
->>>>>>> c3bbda80
 @testable import GATT
 
 @available(macOS 10.12, *)
