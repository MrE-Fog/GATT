--- conflicted
+++ resolved
@@ -63,7 +63,6 @@
     
     // MARK: - Methods
     
-<<<<<<< HEAD
     public func scan(filterDuplicates: Bool,
                      _ foundDevice: @escaping (Result<ScanData<Peripheral, Advertisement>, Error>) -> ()) {
         
@@ -91,32 +90,6 @@
             } catch {
                 self.isScanning = false
                 self.log?("Unable to scan: \(error)")
-=======
-    public func scan(filterDuplicates: Bool = true,
-                     foundDevice: @escaping (ScanData<Peripheral, Advertisement>) -> ()) throws {
-                
-        self.log?("Scanning...")
-        
-        self.isScanning = true
-        
-        do {
-            
-            try hostController.lowEnergyScan(filterDuplicates: filterDuplicates, parameters: options.scanParameters, shouldContinue: { [unowned self] in self.isScanning }) { [unowned self] (report) in
-                
-                let peripheral = Peripheral(identifier: report.address)
-                
-                let isConnectable = report.event.isConnectable
-                
-                let scanData = ScanData(peripheral: peripheral,
-                                        date: Date(),
-                                        rssi: Double(report.rssi?.rawValue ?? 0),
-                                        advertisementData: report.responseData,
-                                        isConnectable: isConnectable)
-                
-                self.scanData[peripheral] = (scanData, report)
-                
-                foundDevice(scanData)
->>>>>>> c3bbda80
             }
             
             self.log?("Did discover \(self.scanData.count) peripherals")
